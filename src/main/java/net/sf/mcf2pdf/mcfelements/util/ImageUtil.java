/*******************************************************************************
 * ${licenseText}
 * All rights reserved. This file is made available under the terms of the
 * Common Development and Distribution License (CDDL) v1.0 which accompanies
 * this distribution, and is available at
 * http://www.opensource.org/licenses/cddl1.txt
 *******************************************************************************/
package net.sf.mcf2pdf.mcfelements.util;

import java.awt.Color;
import java.awt.Graphics2D;
import java.awt.Point;
import java.awt.Rectangle;
import java.awt.geom.AffineTransform;
import java.awt.geom.Point2D;
import java.awt.image.BufferedImage;
import java.io.File;
import java.io.FileInputStream;
import java.io.IOException;
import java.io.InputStream;
import java.io.InputStreamReader;
import java.lang.ref.WeakReference;
import java.util.Locale;

import javax.imageio.ImageIO;

import org.apache.batik.bridge.BridgeContext;
import org.apache.batik.bridge.GVTBuilder;
import org.apache.batik.bridge.UserAgentAdapter;
import org.apache.batik.bridge.ViewBox;
import org.apache.batik.dom.svg.SAXSVGDocumentFactory;
import org.apache.batik.ext.awt.RenderingHintsKeyExt;
import org.apache.batik.gvt.GraphicsNode;
import org.apache.batik.util.XMLResourceDescriptor;
import org.apache.commons.io.IOUtils;
import org.w3c.dom.svg.SVGDocument;
import org.w3c.dom.svg.SVGPreserveAspectRatio;

import ar.com.hjg.pngj.PngReader;
import ar.com.hjg.pngj.PngjException;
import ar.com.hjg.pngj.chunks.PngMetadata;

import com.drew.imaging.ImageMetadataReader;
import com.drew.imaging.ImageProcessingException;
import com.drew.metadata.Metadata;
import com.drew.metadata.MetadataException;
import com.drew.metadata.exif.ExifDirectory;

/**
 * Utility class for working with images in the context of the mcf2pdf project.
 */
public final class ImageUtil {

	/*
	 * FIXME this uses CEWE Fotobook for MY personal pictures when they do not
	 * have resolution information.
	 * Don't know if this is default, or just taken from other photos in that MCF file?
	 */
	private static final float DEFAULT_RESOLUTION = 180.0f;

	public static final float MM_PER_INCH = 25.4f;

	public static final double SQRT_2 = Math.sqrt(2);

	private ImageUtil() {
	}

	/**
	 * Retrieves resolution information from the given image file. As CEWE algorithm seems to have changed, always returns default
	 * resolution for JPEG files.
	 * 
	 * @return An array containing the x- and the y-resolution, in dots per inch, of the given file.
	 * 
	 * @throws IOException If any I/O related problem occurs reading the file.
	 */
	public static float[] getImageResolution(File imageFile) throws IOException {
		// if it is PNG, use PNG decoder
		if (imageFile.getName().toLowerCase(Locale.US).endsWith(".png")) {
			try {
				PngReader pngReader = new PngReader(imageFile);
				PngMetadata meta = pngReader.getMetadata();
				if (meta == null || meta.getDpi() == null || meta.getDpi()[0] == -1) {
					return new float[] { DEFAULT_RESOLUTION, DEFAULT_RESOLUTION };
				}
				double[] dpi = meta.getDpi();
				return new float[] { DEFAULT_RESOLUTION, DEFAULT_RESOLUTION };
				//return new float[] { (float)dpi[0], (float)dpi[1] };
			}
			catch (PngjException e) {
				throw new IOException("Could not determine image resolution of file " + imageFile.getAbsolutePath(), e);
			}
		}

<<<<<<< HEAD
		try {
			Metadata md = ImageMetadataReader.readMetadata(imageFile);

			ExifDirectory ed = (ExifDirectory)md.getDirectory(ExifDirectory.class);

			if (ed != null) {
				if (!ed.containsTag(ExifDirectory.TAG_X_RESOLUTION) || !ed.containsTag(ExifDirectory.TAG_Y_RESOLUTION))
					return new float[] { DEFAULT_RESOLUTION, DEFAULT_RESOLUTION };

				float x = ed.getFloat(ExifDirectory.TAG_X_RESOLUTION);
				float y = ed.getFloat(ExifDirectory.TAG_Y_RESOLUTION);
				// Use always the default resolution, otherwise the image will be scaled up or down.
				return new float[] { DEFAULT_RESOLUTION, DEFAULT_RESOLUTION };
				//return new float[] { x, y };
			}

			return new float[] { DEFAULT_RESOLUTION, DEFAULT_RESOLUTION };

		} catch (ImageProcessingException e) {
			throw new IOException("Could not determine image resolution of file " + imageFile.getAbsolutePath(), e);
		} catch (MetadataException e) {
			return null;
		}
=======
		return new float[] { DEFAULT_RESOLUTION, DEFAULT_RESOLUTION };
>>>>>>> 696005f8
	}

	public static BufferedImage readImage(File imageFile) throws IOException {
		int rotation = getImageRotation(imageFile);
		BufferedImage img = ImageIO.read(imageFile);

		if (rotation == 0) {
			return img;
		}

		boolean swapXY = rotation != 180;

		BufferedImage rotated = new BufferedImage(swapXY ? img.getHeight() : img.getWidth(), swapXY ? img.getWidth() : img.getHeight(),
				BufferedImage.TYPE_INT_ARGB);
		Graphics2D g2d = rotated.createGraphics();
		g2d.translate((rotated.getWidth() - img.getWidth()) / 2, (rotated.getHeight() - img.getHeight()) / 2);
		g2d.rotate(Math.toRadians(rotation), img.getWidth() / 2, img.getHeight() / 2);

		g2d.drawImage(img, 0, 0, null);
		g2d.dispose();

		return rotated;
	}

	private static int getImageRotation(File imageFile) throws IOException {
		// ToDo: determine rotation for png's, method below leads to crash
		if (imageFile.getName().toLowerCase(Locale.US).endsWith(".png")) {
			return 0;
		}
		
		try {
			Metadata md = ImageMetadataReader.readMetadata(imageFile);

			ExifDirectory ed = (ExifDirectory)md.getDirectory(ExifDirectory.class);

			if (ed != null) {
				if (ed.containsTag(ExifDirectory.TAG_ORIENTATION)) {
					int o = ed.getInt(ExifDirectory.TAG_ORIENTATION);
					switch (o) {
					case 3:
						return 180;
					case 6:
						return 90;
					case 8:
						return 270;
					}
				}
			}
			return 0;
		} catch (ImageProcessingException e) {
			throw new IOException(e);
		} catch (MetadataException e) {
			return 0;
		}

	}

	/**
	 * Loads the given CLP or SVG file and creates a BufferedImage with the given dimensions. As CLP files contain Vector images,
	 * they can be scaled to every size needed. The contents are scaled to the given width and height, <b>not</b> preserving any
	 * ratio of the image.
	 *
	 * @param clpFile CLP or SVG file.
	 * @param widthPixel The width, in pixels, the resulting image shall have.
	 * @param heightPixel The height, in pixels, the resulting image shall have.
	 *
	 * @return An image displaying the contents of the loaded CLP file.
	 *
	 * @throws IOException If any I/O related problem occurs reading the file.
	 */
	public static BufferedImage loadClpFile(File clpFile, int widthPixel, int heightPixel) throws IOException {
		FileInputStream fis = new FileInputStream(clpFile);
		ClpInputStream cis = null;
		InputStream in = clpFile.getName().toLowerCase().endsWith(".clp") ? (cis = new ClpInputStream(fis)) : fis;

		UserAgentAdapter userAgentAdapter = new UserAgentAdapter();
		BridgeContext bridgeContext = new BridgeContext(userAgentAdapter);

		SVGDocument svgDocument;
		GraphicsNode rootSvgNode;
		try {
	    String parser = XMLResourceDescriptor.getXMLParserClassName();
	    SAXSVGDocumentFactory factory = new SAXSVGDocumentFactory(parser);
			svgDocument = (SVGDocument)factory.createDocument(clpFile.toURI().toString(), new InputStreamReader(in, "ISO-8859-1"));
			rootSvgNode = getRootNode(svgDocument, bridgeContext);
		}
		finally {
			IOUtils.closeQuietly(cis);
			IOUtils.closeQuietly(fis);
		}

		float[] vb = ViewBox.parseViewBoxAttribute(svgDocument.getRootElement(),
				svgDocument.getRootElement().getAttribute("viewBox"), bridgeContext);

		AffineTransform usr2dev = ViewBox.getPreserveAspectRatioTransform(vb, SVGPreserveAspectRatio.SVG_PRESERVEASPECTRATIO_NONE,
				true, widthPixel, heightPixel);

		BufferedImage img = new BufferedImage(widthPixel, heightPixel, BufferedImage.TYPE_INT_ARGB);
		Graphics2D g2d = img.createGraphics();

		g2d.setColor(new Color(0.0f, 0.0f, 0.0f, 0.0f));
		g2d.fillRect(0, 0, widthPixel, heightPixel);
		g2d.transform(usr2dev);

		// fixes "Graphics2D from BufferedImage lacks BUFFERED_IMAGE hint" - part 1
		final Object oldBufferedImage = g2d
				.getRenderingHint(RenderingHintsKeyExt.KEY_BUFFERED_IMAGE);
		g2d.setRenderingHint(RenderingHintsKeyExt.KEY_BUFFERED_IMAGE,
				new WeakReference<BufferedImage>(img));
		rootSvgNode.paint(g2d);
		// fixes "Graphics2D from BufferedImage lacks BUFFERED_IMAGE hint" - part 2
		if (oldBufferedImage != null)
			g2d.setRenderingHint(RenderingHintsKeyExt.KEY_BUFFERED_IMAGE,
					oldBufferedImage);
		else
			g2d.getRenderingHints().remove(RenderingHintsKeyExt.KEY_BUFFERED_IMAGE);

		g2d.dispose();
		return img;
	}

	private static GraphicsNode getRootNode(SVGDocument document, BridgeContext bridgeContext) {
		// Build the tree and get the document dimensions
		GVTBuilder builder = new GVTBuilder();
		return builder.build(bridgeContext, document);
	}

	/**
	 * Rotates the given buffered image by the given angle, and returns a newly
	 * created image, containing the rotated image.
	 *
	 * @param img Image to rotate.
	 * @param angle Angle, in radians, by which to rotate the image.
	 * @param drawOffset Receives the offset which is required to draw the image,
	 * relative to the original (0,0) corner, so that the center of the image is
	 * still on the same position.
	 *
	 * @return A newly created image containing the rotated image.
	 */
	public static BufferedImage rotateImage(BufferedImage img, float angle, Point drawOffset) {
		int w = img.getWidth();
		int h = img.getHeight();

		AffineTransform tf = AffineTransform.getRotateInstance(angle,
				w / 2.0,  h / 2.0);

		// get coordinates for all corners to determine real image size
		Point2D[] ptSrc = new Point2D[4];
		ptSrc[0] = new Point(0, 0);
		ptSrc[1] = new Point(w, 0);
		ptSrc[2] = new Point(w, h);
		ptSrc[3] = new Point(0, h);

		Point2D[] ptTgt = new Point2D[4];
		tf.transform(ptSrc, 0, ptTgt, 0, ptSrc.length);

		Rectangle rc = new Rectangle(0, 0, w, h);

		for (Point2D p : ptTgt) {
			if (p.getX() < rc.x) {
				rc.width += rc.x - p.getX();
				rc.x = (int) p.getX();
			}
			if (p.getY() < rc.y) {
				rc.height += rc.y - p.getY();
				rc.y = (int) p.getY();
			}
			if (p.getX() > rc.x + rc.width)
				rc.width = (int) (p.getX() - rc.x);
			if (p.getY() > rc.y + rc.height)
				rc.height = (int) (p.getY() - rc.y);
		}

		BufferedImage imgTgt = new BufferedImage(rc.width, rc.height, BufferedImage.TYPE_INT_ARGB);
		Graphics2D g2d = imgTgt.createGraphics();

		// create a NEW rotation transformation around new center
		tf = AffineTransform.getRotateInstance(angle, rc.getWidth() / 2, rc.getHeight() / 2);
		g2d.setTransform(tf);
		g2d.drawImage(img, -rc.x, -rc.y, null);
		g2d.dispose();

		drawOffset.x += rc.x;
		drawOffset.y += rc.y;

		return imgTgt;
	}

}
<|MERGE_RESOLUTION|>--- conflicted
+++ resolved
@@ -1,309 +1,283 @@
-/*******************************************************************************
- * ${licenseText}
- * All rights reserved. This file is made available under the terms of the
- * Common Development and Distribution License (CDDL) v1.0 which accompanies
- * this distribution, and is available at
- * http://www.opensource.org/licenses/cddl1.txt
- *******************************************************************************/
-package net.sf.mcf2pdf.mcfelements.util;
-
-import java.awt.Color;
-import java.awt.Graphics2D;
-import java.awt.Point;
-import java.awt.Rectangle;
-import java.awt.geom.AffineTransform;
-import java.awt.geom.Point2D;
-import java.awt.image.BufferedImage;
-import java.io.File;
-import java.io.FileInputStream;
-import java.io.IOException;
-import java.io.InputStream;
-import java.io.InputStreamReader;
-import java.lang.ref.WeakReference;
-import java.util.Locale;
-
-import javax.imageio.ImageIO;
-
-import org.apache.batik.bridge.BridgeContext;
-import org.apache.batik.bridge.GVTBuilder;
-import org.apache.batik.bridge.UserAgentAdapter;
-import org.apache.batik.bridge.ViewBox;
-import org.apache.batik.dom.svg.SAXSVGDocumentFactory;
-import org.apache.batik.ext.awt.RenderingHintsKeyExt;
-import org.apache.batik.gvt.GraphicsNode;
-import org.apache.batik.util.XMLResourceDescriptor;
-import org.apache.commons.io.IOUtils;
-import org.w3c.dom.svg.SVGDocument;
-import org.w3c.dom.svg.SVGPreserveAspectRatio;
-
-import ar.com.hjg.pngj.PngReader;
-import ar.com.hjg.pngj.PngjException;
-import ar.com.hjg.pngj.chunks.PngMetadata;
-
-import com.drew.imaging.ImageMetadataReader;
-import com.drew.imaging.ImageProcessingException;
-import com.drew.metadata.Metadata;
-import com.drew.metadata.MetadataException;
-import com.drew.metadata.exif.ExifDirectory;
-
-/**
- * Utility class for working with images in the context of the mcf2pdf project.
- */
-public final class ImageUtil {
-
-	/*
-	 * FIXME this uses CEWE Fotobook for MY personal pictures when they do not
-	 * have resolution information.
-	 * Don't know if this is default, or just taken from other photos in that MCF file?
-	 */
-	private static final float DEFAULT_RESOLUTION = 180.0f;
-
-	public static final float MM_PER_INCH = 25.4f;
-
-	public static final double SQRT_2 = Math.sqrt(2);
-
-	private ImageUtil() {
-	}
-
-	/**
-	 * Retrieves resolution information from the given image file. As CEWE algorithm seems to have changed, always returns default
-	 * resolution for JPEG files.
-	 * 
-	 * @return An array containing the x- and the y-resolution, in dots per inch, of the given file.
-	 * 
-	 * @throws IOException If any I/O related problem occurs reading the file.
-	 */
-	public static float[] getImageResolution(File imageFile) throws IOException {
-		// if it is PNG, use PNG decoder
-		if (imageFile.getName().toLowerCase(Locale.US).endsWith(".png")) {
-			try {
-				PngReader pngReader = new PngReader(imageFile);
-				PngMetadata meta = pngReader.getMetadata();
-				if (meta == null || meta.getDpi() == null || meta.getDpi()[0] == -1) {
-					return new float[] { DEFAULT_RESOLUTION, DEFAULT_RESOLUTION };
-				}
-				double[] dpi = meta.getDpi();
-				return new float[] { DEFAULT_RESOLUTION, DEFAULT_RESOLUTION };
-				//return new float[] { (float)dpi[0], (float)dpi[1] };
-			}
-			catch (PngjException e) {
-				throw new IOException("Could not determine image resolution of file " + imageFile.getAbsolutePath(), e);
-			}
-		}
-
-<<<<<<< HEAD
-		try {
-			Metadata md = ImageMetadataReader.readMetadata(imageFile);
-
-			ExifDirectory ed = (ExifDirectory)md.getDirectory(ExifDirectory.class);
-
-			if (ed != null) {
-				if (!ed.containsTag(ExifDirectory.TAG_X_RESOLUTION) || !ed.containsTag(ExifDirectory.TAG_Y_RESOLUTION))
-					return new float[] { DEFAULT_RESOLUTION, DEFAULT_RESOLUTION };
-
-				float x = ed.getFloat(ExifDirectory.TAG_X_RESOLUTION);
-				float y = ed.getFloat(ExifDirectory.TAG_Y_RESOLUTION);
-				// Use always the default resolution, otherwise the image will be scaled up or down.
-				return new float[] { DEFAULT_RESOLUTION, DEFAULT_RESOLUTION };
-				//return new float[] { x, y };
-			}
-
-			return new float[] { DEFAULT_RESOLUTION, DEFAULT_RESOLUTION };
-
-		} catch (ImageProcessingException e) {
-			throw new IOException("Could not determine image resolution of file " + imageFile.getAbsolutePath(), e);
-		} catch (MetadataException e) {
-			return null;
-		}
-=======
-		return new float[] { DEFAULT_RESOLUTION, DEFAULT_RESOLUTION };
->>>>>>> 696005f8
-	}
-
-	public static BufferedImage readImage(File imageFile) throws IOException {
-		int rotation = getImageRotation(imageFile);
-		BufferedImage img = ImageIO.read(imageFile);
-
-		if (rotation == 0) {
-			return img;
-		}
-
-		boolean swapXY = rotation != 180;
-
-		BufferedImage rotated = new BufferedImage(swapXY ? img.getHeight() : img.getWidth(), swapXY ? img.getWidth() : img.getHeight(),
-				BufferedImage.TYPE_INT_ARGB);
-		Graphics2D g2d = rotated.createGraphics();
-		g2d.translate((rotated.getWidth() - img.getWidth()) / 2, (rotated.getHeight() - img.getHeight()) / 2);
-		g2d.rotate(Math.toRadians(rotation), img.getWidth() / 2, img.getHeight() / 2);
-
-		g2d.drawImage(img, 0, 0, null);
-		g2d.dispose();
-
-		return rotated;
-	}
-
-	private static int getImageRotation(File imageFile) throws IOException {
-		// ToDo: determine rotation for png's, method below leads to crash
-		if (imageFile.getName().toLowerCase(Locale.US).endsWith(".png")) {
-			return 0;
-		}
-		
-		try {
-			Metadata md = ImageMetadataReader.readMetadata(imageFile);
-
-			ExifDirectory ed = (ExifDirectory)md.getDirectory(ExifDirectory.class);
-
-			if (ed != null) {
-				if (ed.containsTag(ExifDirectory.TAG_ORIENTATION)) {
-					int o = ed.getInt(ExifDirectory.TAG_ORIENTATION);
-					switch (o) {
-					case 3:
-						return 180;
-					case 6:
-						return 90;
-					case 8:
-						return 270;
-					}
-				}
-			}
-			return 0;
-		} catch (ImageProcessingException e) {
-			throw new IOException(e);
-		} catch (MetadataException e) {
-			return 0;
-		}
-
-	}
-
-	/**
-	 * Loads the given CLP or SVG file and creates a BufferedImage with the given dimensions. As CLP files contain Vector images,
-	 * they can be scaled to every size needed. The contents are scaled to the given width and height, <b>not</b> preserving any
-	 * ratio of the image.
-	 *
-	 * @param clpFile CLP or SVG file.
-	 * @param widthPixel The width, in pixels, the resulting image shall have.
-	 * @param heightPixel The height, in pixels, the resulting image shall have.
-	 *
-	 * @return An image displaying the contents of the loaded CLP file.
-	 *
-	 * @throws IOException If any I/O related problem occurs reading the file.
-	 */
-	public static BufferedImage loadClpFile(File clpFile, int widthPixel, int heightPixel) throws IOException {
-		FileInputStream fis = new FileInputStream(clpFile);
-		ClpInputStream cis = null;
-		InputStream in = clpFile.getName().toLowerCase().endsWith(".clp") ? (cis = new ClpInputStream(fis)) : fis;
-
-		UserAgentAdapter userAgentAdapter = new UserAgentAdapter();
-		BridgeContext bridgeContext = new BridgeContext(userAgentAdapter);
-
-		SVGDocument svgDocument;
-		GraphicsNode rootSvgNode;
-		try {
-	    String parser = XMLResourceDescriptor.getXMLParserClassName();
-	    SAXSVGDocumentFactory factory = new SAXSVGDocumentFactory(parser);
-			svgDocument = (SVGDocument)factory.createDocument(clpFile.toURI().toString(), new InputStreamReader(in, "ISO-8859-1"));
-			rootSvgNode = getRootNode(svgDocument, bridgeContext);
-		}
-		finally {
-			IOUtils.closeQuietly(cis);
-			IOUtils.closeQuietly(fis);
-		}
-
-		float[] vb = ViewBox.parseViewBoxAttribute(svgDocument.getRootElement(),
-				svgDocument.getRootElement().getAttribute("viewBox"), bridgeContext);
-
-		AffineTransform usr2dev = ViewBox.getPreserveAspectRatioTransform(vb, SVGPreserveAspectRatio.SVG_PRESERVEASPECTRATIO_NONE,
-				true, widthPixel, heightPixel);
-
-		BufferedImage img = new BufferedImage(widthPixel, heightPixel, BufferedImage.TYPE_INT_ARGB);
-		Graphics2D g2d = img.createGraphics();
-
-		g2d.setColor(new Color(0.0f, 0.0f, 0.0f, 0.0f));
-		g2d.fillRect(0, 0, widthPixel, heightPixel);
-		g2d.transform(usr2dev);
-
-		// fixes "Graphics2D from BufferedImage lacks BUFFERED_IMAGE hint" - part 1
-		final Object oldBufferedImage = g2d
-				.getRenderingHint(RenderingHintsKeyExt.KEY_BUFFERED_IMAGE);
-		g2d.setRenderingHint(RenderingHintsKeyExt.KEY_BUFFERED_IMAGE,
-				new WeakReference<BufferedImage>(img));
-		rootSvgNode.paint(g2d);
-		// fixes "Graphics2D from BufferedImage lacks BUFFERED_IMAGE hint" - part 2
-		if (oldBufferedImage != null)
-			g2d.setRenderingHint(RenderingHintsKeyExt.KEY_BUFFERED_IMAGE,
-					oldBufferedImage);
-		else
-			g2d.getRenderingHints().remove(RenderingHintsKeyExt.KEY_BUFFERED_IMAGE);
-
-		g2d.dispose();
-		return img;
-	}
-
-	private static GraphicsNode getRootNode(SVGDocument document, BridgeContext bridgeContext) {
-		// Build the tree and get the document dimensions
-		GVTBuilder builder = new GVTBuilder();
-		return builder.build(bridgeContext, document);
-	}
-
-	/**
-	 * Rotates the given buffered image by the given angle, and returns a newly
-	 * created image, containing the rotated image.
-	 *
-	 * @param img Image to rotate.
-	 * @param angle Angle, in radians, by which to rotate the image.
-	 * @param drawOffset Receives the offset which is required to draw the image,
-	 * relative to the original (0,0) corner, so that the center of the image is
-	 * still on the same position.
-	 *
-	 * @return A newly created image containing the rotated image.
-	 */
-	public static BufferedImage rotateImage(BufferedImage img, float angle, Point drawOffset) {
-		int w = img.getWidth();
-		int h = img.getHeight();
-
-		AffineTransform tf = AffineTransform.getRotateInstance(angle,
-				w / 2.0,  h / 2.0);
-
-		// get coordinates for all corners to determine real image size
-		Point2D[] ptSrc = new Point2D[4];
-		ptSrc[0] = new Point(0, 0);
-		ptSrc[1] = new Point(w, 0);
-		ptSrc[2] = new Point(w, h);
-		ptSrc[3] = new Point(0, h);
-
-		Point2D[] ptTgt = new Point2D[4];
-		tf.transform(ptSrc, 0, ptTgt, 0, ptSrc.length);
-
-		Rectangle rc = new Rectangle(0, 0, w, h);
-
-		for (Point2D p : ptTgt) {
-			if (p.getX() < rc.x) {
-				rc.width += rc.x - p.getX();
-				rc.x = (int) p.getX();
-			}
-			if (p.getY() < rc.y) {
-				rc.height += rc.y - p.getY();
-				rc.y = (int) p.getY();
-			}
-			if (p.getX() > rc.x + rc.width)
-				rc.width = (int) (p.getX() - rc.x);
-			if (p.getY() > rc.y + rc.height)
-				rc.height = (int) (p.getY() - rc.y);
-		}
-
-		BufferedImage imgTgt = new BufferedImage(rc.width, rc.height, BufferedImage.TYPE_INT_ARGB);
-		Graphics2D g2d = imgTgt.createGraphics();
-
-		// create a NEW rotation transformation around new center
-		tf = AffineTransform.getRotateInstance(angle, rc.getWidth() / 2, rc.getHeight() / 2);
-		g2d.setTransform(tf);
-		g2d.drawImage(img, -rc.x, -rc.y, null);
-		g2d.dispose();
-
-		drawOffset.x += rc.x;
-		drawOffset.y += rc.y;
-
-		return imgTgt;
-	}
-
-}
+/*******************************************************************************
+ * ${licenseText}
+ * All rights reserved. This file is made available under the terms of the
+ * Common Development and Distribution License (CDDL) v1.0 which accompanies
+ * this distribution, and is available at
+ * http://www.opensource.org/licenses/cddl1.txt
+ *******************************************************************************/
+package net.sf.mcf2pdf.mcfelements.util;
+
+import java.awt.Color;
+import java.awt.Graphics2D;
+import java.awt.Point;
+import java.awt.Rectangle;
+import java.awt.geom.AffineTransform;
+import java.awt.geom.Point2D;
+import java.awt.image.BufferedImage;
+import java.io.File;
+import java.io.FileInputStream;
+import java.io.IOException;
+import java.io.InputStream;
+import java.io.InputStreamReader;
+import java.lang.ref.WeakReference;
+import java.util.Locale;
+
+import javax.imageio.ImageIO;
+
+import org.apache.batik.bridge.BridgeContext;
+import org.apache.batik.bridge.GVTBuilder;
+import org.apache.batik.bridge.UserAgentAdapter;
+import org.apache.batik.bridge.ViewBox;
+import org.apache.batik.dom.svg.SAXSVGDocumentFactory;
+import org.apache.batik.ext.awt.RenderingHintsKeyExt;
+import org.apache.batik.gvt.GraphicsNode;
+import org.apache.batik.util.XMLResourceDescriptor;
+import org.apache.commons.io.IOUtils;
+import org.w3c.dom.svg.SVGDocument;
+import org.w3c.dom.svg.SVGPreserveAspectRatio;
+
+import ar.com.hjg.pngj.PngReader;
+import ar.com.hjg.pngj.PngjException;
+import ar.com.hjg.pngj.chunks.PngMetadata;
+
+import com.drew.imaging.ImageMetadataReader;
+import com.drew.imaging.ImageProcessingException;
+import com.drew.metadata.Metadata;
+import com.drew.metadata.MetadataException;
+import com.drew.metadata.exif.ExifDirectory;
+
+/**
+ * Utility class for working with images in the context of the mcf2pdf project.
+ */
+public final class ImageUtil {
+
+	/*
+	 * FIXME this uses CEWE Fotobook for MY personal pictures when they do not
+	 * have resolution information.
+	 * Don't know if this is default, or just taken from other photos in that MCF file?
+	 */
+	private static final float DEFAULT_RESOLUTION = 180.0f;
+
+	public static final float MM_PER_INCH = 25.4f;
+
+	public static final double SQRT_2 = Math.sqrt(2);
+
+	private ImageUtil() {
+	}
+
+	/**
+	 * Retrieves resolution information from the given image file. As CEWE algorithm seems to have changed, always returns default
+	 * resolution for JPEG files.
+	 * 
+	 * @return An array containing the x- and the y-resolution, in dots per inch, of the given file.
+	 * 
+	 * @throws IOException If any I/O related problem occurs reading the file.
+	 */
+	public static float[] getImageResolution(File imageFile) throws IOException {
+		// if it is PNG, use PNG decoder
+		if (imageFile.getName().toLowerCase(Locale.US).endsWith(".png")) {
+			try {
+				PngReader pngReader = new PngReader(imageFile);
+				PngMetadata meta = pngReader.getMetadata();
+				if (meta == null || meta.getDpi() == null || meta.getDpi()[0] == -1) {
+					return new float[] { DEFAULT_RESOLUTION, DEFAULT_RESOLUTION };
+				}
+				double[] dpi = meta.getDpi();
+				return new float[] { DEFAULT_RESOLUTION, DEFAULT_RESOLUTION };
+				//return new float[] { (float)dpi[0], (float)dpi[1] };
+			}
+			catch (PngjException e) {
+				throw new IOException("Could not determine image resolution of file " + imageFile.getAbsolutePath(), e);
+			}
+		}
+
+		return new float[] { DEFAULT_RESOLUTION, DEFAULT_RESOLUTION };
+	}
+
+	public static BufferedImage readImage(File imageFile) throws IOException {
+		int rotation = getImageRotation(imageFile);
+		BufferedImage img = ImageIO.read(imageFile);
+
+		if (rotation == 0) {
+			return img;
+		}
+
+		boolean swapXY = rotation != 180;
+
+		BufferedImage rotated = new BufferedImage(swapXY ? img.getHeight() : img.getWidth(), swapXY ? img.getWidth() : img.getHeight(),
+				BufferedImage.TYPE_INT_ARGB);
+		Graphics2D g2d = rotated.createGraphics();
+		g2d.translate((rotated.getWidth() - img.getWidth()) / 2, (rotated.getHeight() - img.getHeight()) / 2);
+		g2d.rotate(Math.toRadians(rotation), img.getWidth() / 2, img.getHeight() / 2);
+
+		g2d.drawImage(img, 0, 0, null);
+		g2d.dispose();
+
+		return rotated;
+	}
+
+	private static int getImageRotation(File imageFile) throws IOException {
+		// ToDo: determine rotation for png's, method below leads to crash
+		if (imageFile.getName().toLowerCase(Locale.US).endsWith(".png")) {
+			return 0;
+		}
+		
+		try {
+			Metadata md = ImageMetadataReader.readMetadata(imageFile);
+
+			ExifDirectory ed = (ExifDirectory)md.getDirectory(ExifDirectory.class);
+
+			if (ed != null) {
+				if (ed.containsTag(ExifDirectory.TAG_ORIENTATION)) {
+					int o = ed.getInt(ExifDirectory.TAG_ORIENTATION);
+					switch (o) {
+					case 3:
+						return 180;
+					case 6:
+						return 90;
+					case 8:
+						return 270;
+					}
+				}
+			}
+			return 0;
+		} catch (ImageProcessingException e) {
+			throw new IOException(e);
+		} catch (MetadataException e) {
+			return 0;
+		}
+
+	}
+
+	/**
+	 * Loads the given CLP or SVG file and creates a BufferedImage with the given dimensions. As CLP files contain Vector images,
+	 * they can be scaled to every size needed. The contents are scaled to the given width and height, <b>not</b> preserving any
+	 * ratio of the image.
+	 *
+	 * @param clpFile CLP or SVG file.
+	 * @param widthPixel The width, in pixels, the resulting image shall have.
+	 * @param heightPixel The height, in pixels, the resulting image shall have.
+	 *
+	 * @return An image displaying the contents of the loaded CLP file.
+	 *
+	 * @throws IOException If any I/O related problem occurs reading the file.
+	 */
+	public static BufferedImage loadClpFile(File clpFile, int widthPixel, int heightPixel) throws IOException {
+		FileInputStream fis = new FileInputStream(clpFile);
+		ClpInputStream cis = null;
+		InputStream in = clpFile.getName().toLowerCase().endsWith(".clp") ? (cis = new ClpInputStream(fis)) : fis;
+
+		UserAgentAdapter userAgentAdapter = new UserAgentAdapter();
+		BridgeContext bridgeContext = new BridgeContext(userAgentAdapter);
+
+		SVGDocument svgDocument;
+		GraphicsNode rootSvgNode;
+		try {
+	    String parser = XMLResourceDescriptor.getXMLParserClassName();
+	    SAXSVGDocumentFactory factory = new SAXSVGDocumentFactory(parser);
+			svgDocument = (SVGDocument)factory.createDocument(clpFile.toURI().toString(), new InputStreamReader(in, "ISO-8859-1"));
+			rootSvgNode = getRootNode(svgDocument, bridgeContext);
+		}
+		finally {
+			IOUtils.closeQuietly(cis);
+			IOUtils.closeQuietly(fis);
+		}
+
+		float[] vb = ViewBox.parseViewBoxAttribute(svgDocument.getRootElement(),
+				svgDocument.getRootElement().getAttribute("viewBox"), bridgeContext);
+
+		AffineTransform usr2dev = ViewBox.getPreserveAspectRatioTransform(vb, SVGPreserveAspectRatio.SVG_PRESERVEASPECTRATIO_NONE,
+				true, widthPixel, heightPixel);
+
+		BufferedImage img = new BufferedImage(widthPixel, heightPixel, BufferedImage.TYPE_INT_ARGB);
+		Graphics2D g2d = img.createGraphics();
+
+		g2d.setColor(new Color(0.0f, 0.0f, 0.0f, 0.0f));
+		g2d.fillRect(0, 0, widthPixel, heightPixel);
+		g2d.transform(usr2dev);
+
+		// fixes "Graphics2D from BufferedImage lacks BUFFERED_IMAGE hint" - part 1
+		final Object oldBufferedImage = g2d
+				.getRenderingHint(RenderingHintsKeyExt.KEY_BUFFERED_IMAGE);
+		g2d.setRenderingHint(RenderingHintsKeyExt.KEY_BUFFERED_IMAGE,
+				new WeakReference<BufferedImage>(img));
+		rootSvgNode.paint(g2d);
+		// fixes "Graphics2D from BufferedImage lacks BUFFERED_IMAGE hint" - part 2
+		if (oldBufferedImage != null)
+			g2d.setRenderingHint(RenderingHintsKeyExt.KEY_BUFFERED_IMAGE,
+					oldBufferedImage);
+		else
+			g2d.getRenderingHints().remove(RenderingHintsKeyExt.KEY_BUFFERED_IMAGE);
+
+		g2d.dispose();
+		return img;
+	}
+
+	private static GraphicsNode getRootNode(SVGDocument document, BridgeContext bridgeContext) {
+		// Build the tree and get the document dimensions
+		GVTBuilder builder = new GVTBuilder();
+		return builder.build(bridgeContext, document);
+	}
+
+	/**
+	 * Rotates the given buffered image by the given angle, and returns a newly
+	 * created image, containing the rotated image.
+	 *
+	 * @param img Image to rotate.
+	 * @param angle Angle, in radians, by which to rotate the image.
+	 * @param drawOffset Receives the offset which is required to draw the image,
+	 * relative to the original (0,0) corner, so that the center of the image is
+	 * still on the same position.
+	 *
+	 * @return A newly created image containing the rotated image.
+	 */
+	public static BufferedImage rotateImage(BufferedImage img, float angle, Point drawOffset) {
+		int w = img.getWidth();
+		int h = img.getHeight();
+
+		AffineTransform tf = AffineTransform.getRotateInstance(angle,
+				w / 2.0,  h / 2.0);
+
+		// get coordinates for all corners to determine real image size
+		Point2D[] ptSrc = new Point2D[4];
+		ptSrc[0] = new Point(0, 0);
+		ptSrc[1] = new Point(w, 0);
+		ptSrc[2] = new Point(w, h);
+		ptSrc[3] = new Point(0, h);
+
+		Point2D[] ptTgt = new Point2D[4];
+		tf.transform(ptSrc, 0, ptTgt, 0, ptSrc.length);
+
+		Rectangle rc = new Rectangle(0, 0, w, h);
+
+		for (Point2D p : ptTgt) {
+			if (p.getX() < rc.x) {
+				rc.width += rc.x - p.getX();
+				rc.x = (int) p.getX();
+			}
+			if (p.getY() < rc.y) {
+				rc.height += rc.y - p.getY();
+				rc.y = (int) p.getY();
+			}
+			if (p.getX() > rc.x + rc.width)
+				rc.width = (int) (p.getX() - rc.x);
+			if (p.getY() > rc.y + rc.height)
+				rc.height = (int) (p.getY() - rc.y);
+		}
+
+		BufferedImage imgTgt = new BufferedImage(rc.width, rc.height, BufferedImage.TYPE_INT_ARGB);
+		Graphics2D g2d = imgTgt.createGraphics();
+
+		// create a NEW rotation transformation around new center
+		tf = AffineTransform.getRotateInstance(angle, rc.getWidth() / 2, rc.getHeight() / 2);
+		g2d.setTransform(tf);
+		g2d.drawImage(img, -rc.x, -rc.y, null);
+		g2d.dispose();
+
+		drawOffset.x += rc.x;
+		drawOffset.y += rc.y;
+
+		return imgTgt;
+	}
+
+}