--- conflicted
+++ resolved
@@ -34,10 +34,7 @@
 	private static final Pattern PATTERN_PARA_STYLE = Pattern.compile("(?:\\s|^)style=\"([^\"]+)\"");
 	private static final Pattern PATTERN_HTML_TEXT_SPAN = Pattern.compile("<span\\s+style=\"([^\"]+)\"[^>]*>([^<]+)</span>");
 	private static final Pattern PATTERN_BODY_STYLE = Pattern.compile("<body\\s([^>]*)style=\"([^\"]+)\">");
-<<<<<<< HEAD
-=======
 	private static final Pattern PATTERN_TABLE_STYLE = Pattern.compile("<table\\s([^>]*)style=\"([^\"]+)\">");
->>>>>>> 696005f8
 	private static final Pattern PATTERN_HTML_TEXT = Pattern.compile("([^<]\\w+[^/> ])");
 
 	private McfText text;
@@ -74,19 +71,13 @@
 		
 		paras = new Vector<FormattedTextParagraph>();
 
-<<<<<<< HEAD
-		//body contains style-information, which is parsed here
-=======
 		// <body> contains text style-information, which is parsed here
->>>>>>> 696005f8
 		Matcher mb = PATTERN_BODY_STYLE.matcher(htmlText);
 		if (mb.find()){
 			Matcher mbs = PATTERN_PARA_STYLE.matcher(mb.group());
 			if (mbs.find())
 				setBodyStyle(mbs.group(1));
 		}
-<<<<<<< HEAD
-=======
 		// <table> contains margin-information, which is parsed here
 		Matcher mtbl = PATTERN_TABLE_STYLE.matcher(htmlText);
 		if (mtbl.find()){
@@ -94,7 +85,6 @@
 			if (mts.find())
 				setTableMargins(mts.group(1));
 		}
->>>>>>> 696005f8
 		
 		
 		Matcher mp = PATTERN_HTML_TEXT_PARA.matcher(htmlText);
@@ -161,16 +151,10 @@
 
 		BufferedImage img = new BufferedImage(width, height, BufferedImage.TYPE_INT_ARGB);
 		Graphics2D graphics = img.createGraphics();
-<<<<<<< HEAD
-		// For correct position of Text curY must be 0.0 
-		//int curY = context.toPixel(text.getVerticalIndentMargin() / 10.0f);
-		int curY = 0;
-=======
 		// Position of the text is determined by <table> margins if available
 		//int curY = context.toPixel(text.getVerticalIndentMargin() / 10.0f);
 		//int curY = 0;
 		int curY = marginTop;
->>>>>>> 696005f8
 		int x = context.toPixel(text.getIndentMargin() / 10.0f);
 
 		// background color?
@@ -348,8 +332,6 @@
 		}
 
 	}
-<<<<<<< HEAD
-=======
 	
 	// <table> margins
 	private int marginTop = 0;
@@ -370,7 +352,6 @@
 				continue;
 			String a = av[0].trim();
 			String v = av[1].trim();
->>>>>>> 696005f8
 
 			try {
 				if ("margin-top".equalsIgnoreCase(a) && v.matches("[0-9]+px"))
